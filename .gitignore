--- conflicted
+++ resolved
@@ -1,25 +1,21 @@
-.vscode/
-wandb/
-*.sif
-**/__pycache__
-simulations/
-conda/
-.Rhistory
-results/
-deprecated/
-data/
-dapsm/
-conda-env/
-**/*.ps1
-<<<<<<< HEAD
-nohup*
-results*
-slurm/
-datasets/
-checkpoints/
-real/
-unet/
-=======
-.Rproj.user
-
->>>>>>> bdcb5c29
+.vscode/
+wandb/
+*.sif
+**/__pycache__
+simulations/
+conda/
+.Rhistory
+results/
+deprecated/
+data/
+dapsm/
+conda-env/
+**/*.ps1
+nohup*
+results*
+slurm/
+datasets/
+checkpoints/
+real/
+unet/
+.Rproj.user